﻿<?xml version="1.0" encoding="utf-8"?>
<root>
  <!-- 
    Microsoft ResX Schema 
    
    Version 2.0
    
    The primary goals of this format is to allow a simple XML format 
    that is mostly human readable. The generation and parsing of the 
    various data types are done through the TypeConverter classes 
    associated with the data types.
    
    Example:
    
    ... ado.net/XML headers & schema ...
    <resheader name="resmimetype">text/microsoft-resx</resheader>
    <resheader name="version">2.0</resheader>
    <resheader name="reader">System.Resources.ResXResourceReader, System.Windows.Forms, ...</resheader>
    <resheader name="writer">System.Resources.ResXResourceWriter, System.Windows.Forms, ...</resheader>
    <data name="Name1"><value>this is my long string</value><comment>this is a comment</comment></data>
    <data name="Color1" type="System.Drawing.Color, System.Drawing">Blue</data>
    <data name="Bitmap1" mimetype="application/x-microsoft.net.object.binary.base64">
        <value>[base64 mime encoded serialized .NET Framework object]</value>
    </data>
    <data name="Icon1" type="System.Drawing.Icon, System.Drawing" mimetype="application/x-microsoft.net.object.bytearray.base64">
        <value>[base64 mime encoded string representing a byte array form of the .NET Framework object]</value>
        <comment>This is a comment</comment>
    </data>
                
    There are any number of "resheader" rows that contain simple 
    name/value pairs.
    
    Each data row contains a name, and value. The row also contains a 
    type or mimetype. Type corresponds to a .NET class that support 
    text/value conversion through the TypeConverter architecture. 
    Classes that don't support this are serialized and stored with the 
    mimetype set.
    
    The mimetype is used for serialized objects, and tells the 
    ResXResourceReader how to depersist the object. This is currently not 
    extensible. For a given mimetype the value must be set accordingly:
    
    Note - application/x-microsoft.net.object.binary.base64 is the format 
    that the ResXResourceWriter will generate, however the reader can 
    read any of the formats listed below.
    
    mimetype: application/x-microsoft.net.object.binary.base64
    value   : The object must be serialized with 
            : System.Runtime.Serialization.Formatters.Binary.BinaryFormatter
            : and then encoded with base64 encoding.
    
    mimetype: application/x-microsoft.net.object.soap.base64
    value   : The object must be serialized with 
            : System.Runtime.Serialization.Formatters.Soap.SoapFormatter
            : and then encoded with base64 encoding.

    mimetype: application/x-microsoft.net.object.bytearray.base64
    value   : The object must be serialized into a byte array 
            : using a System.ComponentModel.TypeConverter
            : and then encoded with base64 encoding.
    -->
  <xsd:schema id="root" xmlns="" xmlns:xsd="http://www.w3.org/2001/XMLSchema" xmlns:msdata="urn:schemas-microsoft-com:xml-msdata">
    <xsd:import namespace="http://www.w3.org/XML/1998/namespace" />
    <xsd:element name="root" msdata:IsDataSet="true">
      <xsd:complexType>
        <xsd:choice maxOccurs="unbounded">
          <xsd:element name="metadata">
            <xsd:complexType>
              <xsd:sequence>
                <xsd:element name="value" type="xsd:string" minOccurs="0" />
              </xsd:sequence>
              <xsd:attribute name="name" use="required" type="xsd:string" />
              <xsd:attribute name="type" type="xsd:string" />
              <xsd:attribute name="mimetype" type="xsd:string" />
              <xsd:attribute ref="xml:space" />
            </xsd:complexType>
          </xsd:element>
          <xsd:element name="assembly">
            <xsd:complexType>
              <xsd:attribute name="alias" type="xsd:string" />
              <xsd:attribute name="name" type="xsd:string" />
            </xsd:complexType>
          </xsd:element>
          <xsd:element name="data">
            <xsd:complexType>
              <xsd:sequence>
                <xsd:element name="value" type="xsd:string" minOccurs="0" msdata:Ordinal="1" />
                <xsd:element name="comment" type="xsd:string" minOccurs="0" msdata:Ordinal="2" />
              </xsd:sequence>
              <xsd:attribute name="name" type="xsd:string" use="required" msdata:Ordinal="1" />
              <xsd:attribute name="type" type="xsd:string" msdata:Ordinal="3" />
              <xsd:attribute name="mimetype" type="xsd:string" msdata:Ordinal="4" />
              <xsd:attribute ref="xml:space" />
            </xsd:complexType>
          </xsd:element>
          <xsd:element name="resheader">
            <xsd:complexType>
              <xsd:sequence>
                <xsd:element name="value" type="xsd:string" minOccurs="0" msdata:Ordinal="1" />
              </xsd:sequence>
              <xsd:attribute name="name" type="xsd:string" use="required" />
            </xsd:complexType>
          </xsd:element>
        </xsd:choice>
      </xsd:complexType>
    </xsd:element>
  </xsd:schema>
  <resheader name="resmimetype">
    <value>text/microsoft-resx</value>
  </resheader>
  <resheader name="version">
    <value>2.0</value>
  </resheader>
  <resheader name="reader">
    <value>System.Resources.ResXResourceReader, System.Windows.Forms, Version=4.0.0.0, Culture=neutral, PublicKeyToken=b77a5c561934e089</value>
  </resheader>
  <resheader name="writer">
    <value>System.Resources.ResXResourceWriter, System.Windows.Forms, Version=4.0.0.0, Culture=neutral, PublicKeyToken=b77a5c561934e089</value>
  </resheader>
  <data name="ArgumentIsEmpty" xml:space="preserve">
    <value>The string argument '{argumentName}' cannot be empty.</value>
  </data>
  <data name="CircularDependency" xml:space="preserve">
    <value>Unable to save changes because a circular dependency was detected in the data to be saved: '{cycle}'.</value>
  </data>
  <data name="InvalidEnumValue" xml:space="preserve">
    <value>The value provided for argument '{argumentName}' must be a valid value of enum type '{enumType}'.</value>
    <comment>// Issue#11266 This resource is being used by provider code. Do not break.</comment>
  </data>
  <data name="StillUsingTypeMapper" xml:space="preserve">
    <value>The application or database provider is using an Obsolete TypeMapper API even after the provider has implemented a TypeMappingSource. The code must be updated to use the non-obsolete replacement APIs, as indicated by the Obsolete compiler warnings.</value>
  </data>
  <data name="LiteralGenerationNotSupported" xml:space="preserve">
    <value>The type mapping for '{type}' has not implemented code literal generation.</value>
  </data>
  <data name="InvalidPropertiesExpression" xml:space="preserve">
    <value>The properties expression '{expression}' is not valid. The expression should represent a simple property access: 't =&gt; t.MyProperty'. When specifying multiple properties use an anonymous type: 't =&gt; new {{ t.MyProperty1, t.MyProperty2 }}'.</value>
  </data>
  <data name="InvalidPropertyExpression" xml:space="preserve">
    <value>The expression '{expression}' is not a valid property expression. The expression should represent a simple property access: 't =&gt; t.MyProperty'.</value>
  </data>
  <data name="IdentityConflict" xml:space="preserve">
    <value>The instance of entity type '{entityType}' cannot be tracked because another instance with the same key value for {keyProperties} is already being tracked. When attaching existing entities, ensure that only one entity instance with a given key value is attached. Consider using 'DbContextOptionsBuilder.EnableSensitiveDataLogging' to see the conflicting key values.</value>
  </data>
  <data name="IdentityConflictSensitive" xml:space="preserve">
    <value>The instance of entity type '{entityType}' cannot be tracked because another instance with the key value '{keyValue}' is already being tracked. When attaching existing entities, ensure that only one entity instance with a given key value is attached.</value>
  </data>
  <data name="WrongStateManager" xml:space="preserve">
    <value>Cannot start tracking InternalEntityEntry for entity type '{entityType}' because it was created by a different StateManager instance.</value>
  </data>
  <data name="MultipleEntries" xml:space="preserve">
    <value>Cannot start tracking InternalEntityEntry for entity type '{entityType}' because another InternalEntityEntry is already tracking the same entity.</value>
  </data>
  <data name="PropertyNotFound" xml:space="preserve">
    <value>The property '{property}' on entity type '{entityType}' could not be found. Ensure that the property exists and has been included in the model.</value>
  </data>
  <data name="PropertyIsNavigation" xml:space="preserve">
    <value>The property '{property}' on entity type '{entityType}' is being accessed using the '{PropertyMethod}' method, but is defined in the model as a navigation property. Use either the '{ReferenceMethod}' or '{CollectionMethod}' method to access navigation properties.</value>
  </data>
  <data name="NavigationIsProperty" xml:space="preserve">
    <value>The property '{property}' on entity type '{entityType}' is being accessed using the '{ReferenceMethod}' or '{CollectionMethod}' method, but is defined in the model as a non-navigation property. Use the '{PropertyMethod}' method to access non-navigation properties.</value>
  </data>
  <data name="ReferenceIsCollection" xml:space="preserve">
    <value>The property '{property}' on entity type '{entityType}' is being accessed using the '{ReferenceMethod}' method, but is defined in the model as a collection navigation property. Use the '{CollectionMethod}' method to access collection navigation properties.</value>
  </data>
  <data name="CollectionIsReference" xml:space="preserve">
    <value>The property '{property}' on entity type '{entityType}' is being accessed using the '{CollectionMethod}' method, but is defined in the model as a non-collection, reference navigation property. Use the '{ReferenceMethod}' method to access reference navigation properties.</value>
  </data>
  <data name="ReferenceMustBeLoaded" xml:space="preserve">
    <value>Navigation property '{navigation}' on entity type '{entityType}' cannot have 'IsLoaded' set to false because the referenced entity is non-null and therefore is loaded.</value>
  </data>
  <data name="CannotLoadDetached" xml:space="preserve">
    <value>Navigation property '{navigation}' on entity of type '{entityType}' cannot be loaded because the entity is not being tracked. Navigation properties can only be loaded for tracked entities.</value>
  </data>
  <data name="CollectionArgumentIsEmpty" xml:space="preserve">
    <value>The collection argument '{argumentName}' must contain at least one element.</value>
  </data>
  <data name="EntityRequiresKey" xml:space="preserve">
    <value>The entity type '{entityType}' requires a primary key to be defined.</value>
  </data>
  <data name="KeyPropertiesWrongEntity" xml:space="preserve">
    <value>The specified key properties {key} are not declared on the entity type '{entityType}'. Ensure key properties are declared on the target entity type.</value>
  </data>
  <data name="ForeignKeyPropertiesWrongEntity" xml:space="preserve">
    <value>The specified foreign key properties {foreignKey} are not declared on the entity type '{entityType}'. Ensure foreign key properties are declared on the target entity type.</value>
  </data>
  <data name="IndexPropertiesWrongEntity" xml:space="preserve">
    <value>The specified index properties {index} are not declared on the entity type '{entityType}'. Ensure index properties are declared on the target entity type.</value>
  </data>
  <data name="IQueryableNotAsync" xml:space="preserve">
    <value>The source IQueryable doesn't implement IAsyncEnumerable&lt;{genericParameter}&gt;. Only sources that implement IAsyncEnumerable can be used for Entity Framework asynchronous operations.</value>
  </data>
  <data name="IQueryableProviderNotAsync" xml:space="preserve">
    <value>The provider for the source IQueryable doesn't implement IAsyncQueryProvider. Only providers that implement IAsyncQueryProvider can be used for Entity Framework asynchronous operations.</value>
  </data>
  <data name="ChangeTrackingInterfaceMissing" xml:space="preserve">
    <value>The entity type '{entityType}' is configured to use the '{changeTrackingStrategy}' change tracking strategy but does not implement the required '{notificationInterface}' interface.</value>
  </data>
  <data name="NonNotifyingCollection" xml:space="preserve">
    <value>The collection type being used for navigation property '{navigation}' on entity type '{entityType}' does not implement 'INotifyCollectionChanged'. Any entity type configured to use the '{changeTrackingStrategy}' change tracking strategy must use collections that implement 'INotifyCollectionChanged'. Consider using 'ObservableCollection&lt;T&gt;' for this.</value>
  </data>
  <data name="ResetNotSupported" xml:space="preserve">
    <value>'ObservableCollection&lt;T&gt;.Clear()' is not supported because it uses the 'INotifyCollectionChanged' 'Reset' operation, which does not supply the items removed. Either use multiple calls to 'Remove' or use a notifying collection that supports 'Clear', such as 'Microsoft.EntityFrameworkCore.ChangeTracking.ObservableHashSet&lt;T&gt;'.</value>
  </data>
  <data name="OriginalValueNotTracked" xml:space="preserve">
    <value>The original value for property '{property}' of entity type '{entityType}' cannot be accessed because it is not being tracked. Original values are not recorded for most properties of entities when the 'ChangingAndChangedNotifications' strategy is used. To access all original values use a different change tracking strategy such as 'ChangingAndChangedNotificationsWithOriginalValues'.</value>
  </data>
  <data name="ValueCannotBeNull" xml:space="preserve">
    <value>The value for property '{property}' of entity type '{entityType}' cannot be set to null because its type is '{propertyType}' which is not a nullable type.</value>
  </data>
  <data name="InvalidType" xml:space="preserve">
    <value>The value for property '{property}' of entity type '{entityType}' cannot be set to a value of type '{valueType}' because its type is '{propertyType}'.</value>
  </data>
  <data name="PropertyDoesNotBelong" xml:space="preserve">
    <value>The property '{property}' belongs to entity type '{entityType}' but is being used with an instance of entity type '{expectedType}'.</value>
  </data>
  <data name="MissingBackingField" xml:space="preserve">
    <value>The specified field '{field}' could not be found for property '{property}' on entity type '{entityType}'.</value>
  </data>
  <data name="BadBackingFieldType" xml:space="preserve">
    <value>The specified field '{field}' of type '{fieldType}' cannot be used for the property '{entityType}.{property}' of type '{propertyType}'. Only backing fields of types that are assignable from the property type can be used.</value>
  </data>
  <data name="NoBackingField" xml:space="preserve">
    <value>No field was found backing property '{property}' of entity type '{entity}'. Either name the backing field so that it is picked up by convention, configure the backing field to use, or use a different '{pam}'.</value>
  </data>
  <data name="NoBackingFieldLazyLoading" xml:space="preserve">
    <value>No field was found backing property '{property}' of entity type '{entity}'. Lazy-loaded navigation properties must have backing fields. Either name the backing field so that it is picked up by convention or configure the backing field to use.</value>
  </data>
  <data name="NoFieldOrSetter" xml:space="preserve">
    <value>No backing field could be found for property '{property}' of entity type '{entity}' and the property does not have a setter.</value>
  </data>
  <data name="NoFieldOrGetter" xml:space="preserve">
    <value>No backing field could be found for property '{property}' of entity type '{entity}' and the property does not have a getter.</value>
  </data>
  <data name="ReadonlyField" xml:space="preserve">
    <value>Field '{field}' of entity type '{entity}' is readonly and so cannot be set.</value>
  </data>
  <data name="NoProperty" xml:space="preserve">
    <value>No property was associated with field '{field}' of entity type '{entity}'. Either configure a property or use a different '{pam}'.</value>
  </data>
  <data name="NoSetter" xml:space="preserve">
    <value>The property '{property}' of entity type '{entity}' does not have a setter. Either make the property writable or use a different '{pam}'.</value>
  </data>
  <data name="NoGetter" xml:space="preserve">
    <value>The property '{property}' of entity type '{entity}' does not have a getter. Either make the property readable or use a different '{pam}'.</value>
  </data>
  <data name="NoClrType" xml:space="preserve">
    <value>The CLR entity materializer cannot be used for entity type '{entityType}' because it is a shadow state entity type.  Materialization to a CLR type is only possible for entity types that have a corresponding CLR type.</value>
  </data>
  <data name="MultipleProvidersConfigured" xml:space="preserve">
    <value>Services for database providers {storeNames} have been registered in the service provider. Only a single database provider can be registered in a service provider. If possible, ensure that Entity Framework is managing its service provider by removing the call to UseInternalServiceProvider. Otherwise, consider conditionally registering the database provider, or maintaining one service provider per database provider.</value>
  </data>
  <data name="DbContextMissingConstructor" xml:space="preserve">
    <value>AddDbContext was called with configuration, but the context type '{contextType}' only declares a parameterless constructor. This means that the configuration passed to AddDbContext will never be used. If configuration is passed to AddDbContext, then '{contextType}' should declare a constructor that accepts a DbContextOptions&lt;{contextType}&gt; and must pass it to the base constructor for DbContext.</value>
  </data>
  <data name="NoProviderConfigured" xml:space="preserve">
    <value>No database provider has been configured for this DbContext. A provider can be configured by overriding the DbContext.OnConfiguring method or by using AddDbContext on the application service provider. If AddDbContext is used, then also ensure that your DbContext type accepts a DbContextOptions&lt;TContext&gt; object in its constructor and passes it to the base constructor for DbContext.</value>
  </data>
  <data name="NoEfServices" xml:space="preserve">
    <value>Entity Framework services have not been added to the internal service provider. Either remove the call to UseInternalServiceProvider so that EF will manage its own internal services, or use the method from your database provider to add the required services to the service provider (e.g. AddEntityFrameworkSqlServer).</value>
  </data>
  <data name="InvalidReplaceService" xml:space="preserve">
    <value>A call was made to '{replaceService}', but Entity Framework is not building its own internal service provider. Either allow EF to build the service provider by removing the call to '{useInternalServiceProvider}', or build replacement services into the service provider before passing it to '{useInternalServiceProvider}'.</value>
  </data>
  <data name="InvalidUseService" xml:space="preserve">
    <value>A call was made to '{useService}', but Entity Framework is not building its own internal service provider. Either allow EF to build the service provider by removing the call to '{useInternalServiceProvider}', or build the '{service}' services to use into the service provider before passing it to '{useInternalServiceProvider}'.</value>
  </data>
  <data name="SingletonOptionChanged" xml:space="preserve">
    <value>A call was made to '{optionCall}' that changed an option that must be constant within a service provider, but Entity Framework is not building its own internal service provider. Either allow EF to build the service provider by removing the call to '{useInternalServiceProvider}', or ensure that the configuration for '{optionCall}' does not change for all uses of a given service provider passed to '{useInternalServiceProvider}'.</value>
    <comment>// Issue#11266 This resource is being used by provider code. Do not break.</comment>
  </data>
  <data name="LogServiceProviderCreated" xml:space="preserve">
    <value>An 'IServiceProvider' was created for internal use by Entity Framework.</value>
    <comment>Debug CoreEventId.ServiceProviderCreated</comment>
  </data>
  <data name="LogManyServiceProvidersCreated" xml:space="preserve">
    <value>More than twenty 'IServiceProvider' instances have been created for internal use by Entity Framework. This is commonly caused by injection of a new singleton service instance into every DbContext instance. For example, calling UseLoggerFactory passing in a new instance each time--see https://go.microsoft.com/fwlink/?linkid=869049 for more details. Consider reviewing calls on 'DbContextOptionsBuilder' that may require new service providers to be built.</value>
    <comment>Warning CoreEventId.ManyServiceProvidersCreatedWarning</comment>
  </data>
  <data name="LogServiceProviderDebugInfo" xml:space="preserve">
    <value>An additional 'IServiceProvider' was created for internal use by Entity Framework. An existing service provider was not used due to the following configuration changes: {debugInfo}.</value>
    <comment>Debug CoreEventId.ServiceProviderDebugInfo string</comment>
  </data>
  <data name="LogContextInitialized" xml:space="preserve">
    <value>Entity Framework Core {version} initialized '{contextType}' using provider '{provider}' with options: {options}</value>
    <comment>Information CoreEventId.ContextInitialized string string string string</comment>
  </data>
  <data name="ServiceProviderConfigChanged" xml:space="preserve">
    <value>configuration changed for '{key}'</value>
  </data>
  <data name="ServiceProviderConfigAdded" xml:space="preserve">
    <value>configuration added for '{key}'</value>
  </data>
  <data name="ServiceProviderConfigRemoved" xml:space="preserve">
    <value>configuration removed for '{key}'</value>
  </data>
  <data name="NotAnEFService" xml:space="preserve">
    <value>The database provider attempted to register an implementation of the '{service}' service. This is not a service defined by EF and as such must be registered as a provider-specific service using the 'TryAddProviderSpecificServices' method.</value>
  </data>
  <data name="CanConnectNotImplemented" xml:space="preserve">
    <value>The current database provider has not implemented the 'CanConnect' method.</value>
  </data>
  <data name="ImplementationTypeRequired" xml:space="preserve">
    <value>The implementation type for the registration of the '{service}' service could not be determined. Specific implementation types must be used for services that expect multiple registrations so as to avoid duplicates.</value>
  </data>
  <data name="SingletonRequired" xml:space="preserve">
    <value>An attempt was made to register an instance for the '{scope}' service '{service}'. Instances can only be registered for 'Singleton' services.</value>
  </data>
  <data name="NoValueGenerator" xml:space="preserve">
    <value>The '{property}' on entity type '{entityType}' does not have a value set and no value generator is available for properties of type '{propertyType}'. Either set a value for the property before adding the entity or configure a value generator for properties of type '{propertyType}'.</value>
  </data>
  <data name="BadDependencyRegistration" xml:space="preserve">
    <value>The service dependencies type '{dependenciesType}' has been registered inappropriately in the service collection. Service dependencies types must only be registered by Entity Framework, or in rare cases by database providers and then only to change the service lifetime.</value>
  </data>
  <data name="BadValueGeneratorType" xml:space="preserve">
    <value>The type '{givenType}' cannot be used a a value generator because it does not inherit from '{expectedType}'.</value>
  </data>
  <data name="CannotCreateValueGenerator" xml:space="preserve">
    <value>Cannot create instance of value generator type '{generatorType}'. Ensure that the type is instantiable and has a parameterless constructor, or use the overload of HasValueGenerator that accepts a delegate.</value>
  </data>
  <data name="TempValuePersists" xml:space="preserve">
    <value>The property '{property}' on entity type '{entityType}' has a temporary value while attempting to change the entity's state to '{state}'. Either set a permanent value explicitly or ensure that the database is configured to generate values for this property.</value>
  </data>
  <data name="LogExceptionDuringQueryIteration" xml:space="preserve">
    <value>An exception occurred while iterating over the results of a query for context type '{contextType}'.{newline}{error}</value>
    <comment>Error CoreEventId.QueryIterationFailed Type string Exception</comment>
  </data>
  <data name="LogExceptionDuringSaveChanges" xml:space="preserve">
    <value>An exception occurred in the database while saving changes for context type '{contextType}'.{newline}{error}</value>
    <comment>Error CoreEventId.SaveChangesFailed Type string Exception</comment>
  </data>
  <data name="LogDetectChangesStarting" xml:space="preserve">
    <value>DetectChanges starting for '{contextType}'.</value>
    <comment>Debug CoreEventId.DetectChangesStarting string</comment>
  </data>
  <data name="LogDetectChangesCompleted" xml:space="preserve">
    <value>DetectChanges completed for '{contextType}'.</value>
    <comment>Debug CoreEventId.DetectChangesCompleted string</comment>
  </data>
  <data name="LogPropertyChangeDetected" xml:space="preserve">
    <value>Unchanged '{entityType}.{property}' detected as changed and will be marked as modified. Consider using 'DbContextOptionsBuilder.EnableSensitiveDataLogging' to see property values.</value>
    <comment>Debug CoreEventId.PropertyChangeDetected string string</comment>
  </data>
  <data name="LogPropertyChangeDetectedSensitive" xml:space="preserve">
    <value>Unchanged '{entityType}.{property}' detected as changed from '{oldValue}' to '{newValue}' and will be marked as modified for entity with key '{keyValues}'.</value>
    <comment>Debug CoreEventId.PropertyChangeDetected string string object object string</comment>
  </data>
  <data name="LogForeignKeyChangeDetected" xml:space="preserve">
    <value>Foreign key property '{entityType}.{property}' detected as changed. Consider using 'DbContextOptionsBuilder.EnableSensitiveDataLogging' to see property values.</value>
    <comment>Debug CoreEventId.ForeignKeyChangeDetected string string</comment>
  </data>
  <data name="LogForeignKeyChangeDetectedSensitive" xml:space="preserve">
    <value>Foreign key property '{entityType}.{property}' detected as changed from '{oldValue}' to '{newValue}' for entity with key '{keyValues}'.</value>
    <comment>Debug CoreEventId.ForeignKeyChangeDetected string string object object string</comment>
  </data>
  <data name="LogCollectionChangeDetected" xml:space="preserve">
    <value>Detected {addedCount} entities added and {removedCount} entities removed from navigation property '{entityType}.{property}'. Consider using 'DbContextOptionsBuilder.EnableSensitiveDataLogging' to see key values.</value>
    <comment>Debug CoreEventId.CollectionChangeDetected int int string string</comment>
  </data>
  <data name="LogCollectionChangeDetectedSensitive" xml:space="preserve">
    <value>Detected {addedCount} entities added and {removedCount} entities removed from navigation property '{entityType}.{property}' on entity with key '{keyValues}'.</value>
    <comment>Debug CoreEventId.CollectionChangeDetected int int string string string</comment>
  </data>
  <data name="LogReferenceChangeDetected" xml:space="preserve">
    <value>Navigation property '{entityType}.{property}' detected as changed. Consider using 'DbContextOptionsBuilder.EnableSensitiveDataLogging' to see key values.</value>
    <comment>Debug CoreEventId.ReferenceChangeDetected string string</comment>
  </data>
  <data name="LogReferenceChangeDetectedSensitive" xml:space="preserve">
    <value>Navigation property '{entityType}.{property}' for entity with key '{keyValues}' detected as changed.</value>
    <comment>Debug CoreEventId.ReferenceChangeDetected string string string</comment>
  </data>
  <data name="LogCascadeDelete" xml:space="preserve">
    <value>Cascade state change of '{entityType}' entity to '{state}' due to deletion of parent '{parentType}' entity. Consider using 'DbContextOptionsBuilder.EnableSensitiveDataLogging' to see key values.</value>
    <comment>Debug CoreEventId.CascadeDelete string EntityState string</comment>
  </data>
  <data name="LogCascadeDeleteSensitive" xml:space="preserve">
    <value>Cascade state change of '{entityType}' entity with key '{keyValues}' to '{state}' due to deletion of parent '{parentType}' entity with key '{parentKeyValues}'.</value>
    <comment>Debug CoreEventId.CascadeDelete string string EntityState string string</comment>
  </data>
  <data name="LogCascadeDeleteOrphan" xml:space="preserve">
    <value>'{entityType}' entity changed to '{state}' state due to severed required relationship to parent '{parentType}' entity. Consider using 'DbContextOptionsBuilder.EnableSensitiveDataLogging' to see key values.</value>
    <comment>Debug CoreEventId.CascadeDeleteOrphan string EntityState string</comment>
  </data>
  <data name="LogCascadeDeleteOrphanSensitive" xml:space="preserve">
    <value>'{entityType}' entity with key '{keyValues}' changed to '{state}' state due to severed required relationship to parent '{parentType}' entity.</value>
    <comment>Debug CoreEventId.CascadeDeleteOrphan string string EntityState string</comment>
  </data>
  <data name="LogStartedTracking" xml:space="preserve">
    <value>Context '{contextType}' started tracking '{entityType}' entity. Consider using 'DbContextOptionsBuilder.EnableSensitiveDataLogging' to see key values.</value>
    <comment>Debug CoreEventId.StartedTracking string string</comment>
  </data>
  <data name="LogStartedTrackingSensitive" xml:space="preserve">
    <value>Context '{contextType}' started tracking '{entityType}' entity with key '{keyValues}'.</value>
    <comment>Debug CoreEventId.StartedTracking string string string</comment>
  </data>
  <data name="LogStateChanged" xml:space="preserve">
    <value>An '{entityType}' entity tracked by '{contextType}' changed from '{oldState}' to '{newState}'. Consider using 'DbContextOptionsBuilder.EnableSensitiveDataLogging' to see key values.</value>
    <comment>Debug CoreEventId.StateChanged string string EntityState EntityState</comment>
  </data>
  <data name="LogStateChangedSensitive" xml:space="preserve">
    <value>The '{entityType}' entity with key '{keyValues}' tracked by '{contextType}' changed from '{oldState}' to '{newState}'.</value>
    <comment>Debug CoreEventId.StateChanged string string string EntityState EntityState</comment>
  </data>
  <data name="LogValueGenerated" xml:space="preserve">
    <value>'{contextType}' generated a value for the '{property}' property of new '{entityType}' entity. Consider using 'DbContextOptionsBuilder.EnableSensitiveDataLogging' to see key values.</value>
    <comment>Debug CoreEventId.ValueGenerated string string string</comment>
  </data>
  <data name="LogValueGeneratedSensitive" xml:space="preserve">
    <value>'{contextType}' generated value '{keyValue}' for the '{property}' property of new '{entityType}' entity.</value>
    <comment>Debug CoreEventId.ValueGenerated string object string string</comment>
  </data>
  <data name="LogTempValueGenerated" xml:space="preserve">
    <value>'{contextType}' generated a temporary value for the '{property}' property of new '{entityType}' entity. Consider using 'DbContextOptionsBuilder.EnableSensitiveDataLogging' to see key values.</value>
    <comment>Debug CoreEventId.ValueGenerated string string string</comment>
  </data>
  <data name="LogTempValueGeneratedSensitive" xml:space="preserve">
    <value>'{contextType}' generated temporary value '{keyValue}' for the '{property}' property of new '{entityType}' entity.</value>
    <comment>Debug CoreEventId.ValueGenerated string object string string</comment>
  </data>
  <data name="LogSaveChangesStarting" xml:space="preserve">
    <value>SaveChanges starting for '{contextType}'.</value>
    <comment>Debug CoreEventId.SaveChangesStarting string</comment>
  </data>
  <data name="LogSaveChangesCompleted" xml:space="preserve">
    <value>SaveChanges completed for '{contextType}' with {savedCount} entities written to the database.</value>
    <comment>Debug CoreEventId.SaveChangesCompleted string int</comment>
  </data>
  <data name="LogContextDisposed" xml:space="preserve">
    <value>'{contextType}' disposed.</value>
    <comment>Debug CoreEventId.ContextDisposed string</comment>
  </data>
  <data name="PropertyMethodInvoked" xml:space="preserve">
    <value>The EF.Property&lt;T&gt; method may only be used within LINQ queries.</value>
  </data>
  <data name="PropertyWrongClrType" xml:space="preserve">
    <value>The property '{property}' cannot be added to type '{entityType}' because the type of the corresponding CLR property or field '{clrType}' does not match the specified type '{propertyType}'.</value>
  </data>
  <data name="ClrPropertyOnShadowEntity" xml:space="preserve">
    <value>The property '{property}' cannot exist on type '{entityType}' because the type is marked as shadow state while the property is not. Shadow state types can only contain shadow state properties.</value>
  </data>
  <data name="PropertyInUseKey" xml:space="preserve">
    <value>The property '{property}' cannot be removed from entity type '{entityType}' because it is being used in the key {key}. All containing keys must be removed or redefined before the property can be removed.</value>
  </data>
  <data name="KeyInUse" xml:space="preserve">
    <value>Cannot remove key {key} from entity type '{entityType}' because it is referenced by a foreign key in entity type '{dependentType}'. All foreign keys must be removed or redefined before the referenced key can be removed.</value>
  </data>
  <data name="DuplicateServicePropertyType" xml:space="preserve">
    <value>The service property '{property}' of type '{serviceType}' cannot be added to the entity type '{entityType}' because service property '{duplicateName}' of the same type already exists on entity type '{duplicateEntityType}'.</value>
  </data>
  <data name="NoClrNavigation" xml:space="preserve">
    <value>The navigation property '{navigation}' cannot be added to the entity type '{entityType}' because there is no corresponding CLR property on the underlying type and navigations properties cannot be added to shadow state.</value>
  </data>
  <data name="NavigationSingleWrongClrType" xml:space="preserve">
    <value>The navigation property '{navigation}' cannot be added to the entity type '{entityType}' because its CLR type '{clrType}' does not match the expected CLR type '{targetType}'.</value>
  </data>
  <data name="NavigationCollectionWrongClrType" xml:space="preserve">
    <value>The collection navigation property '{navigation}' cannot be added to the entity type '{entityType}' because its CLR type '{clrType}' does not implement 'IEnumerable&lt;{targetType}&gt;'. Collection navigation properties must implement IEnumerable&lt;&gt; of the related entity.</value>
  </data>
  <data name="ForeignKeyCountMismatch" xml:space="preserve">
    <value>The number of properties specified for the foreign key {foreignKey} on entity type '{dependentType}' does not match the number of properties in the principal key {principalKey} on entity type '{principalType}'.</value>
  </data>
  <data name="ForeignKeyTypeMismatch" xml:space="preserve">
    <value>The types of the properties specified for the foreign key {foreignKey} on entity type '{dependentType}' do not match the types of the properties in the principal key {principalKey} on entity type '{principalType}'.</value>
  </data>
  <data name="NavigationBadType" xml:space="preserve">
    <value>The type of navigation property '{navigation}' on the entity type '{entityType}' is '{foundType}' which does not implement ICollection&lt;{targetType}&gt;. Collection navigation properties must implement ICollection&lt;&gt; of the target type.</value>
  </data>
  <data name="NavigationArray" xml:space="preserve">
    <value>The type of navigation property '{navigation}' on the entity type '{entityType}' is '{foundType}' which is an array type.. Collection navigation properties cannot be arrays.</value>
  </data>
  <data name="NavigationNoSetter" xml:space="preserve">
    <value>The navigation property '{navigation}' on the entity type '{entityType}' does not have a setter and no writable backing field was found or specified. Read-only collection navigation properties must be initialized before use.</value>
  </data>
  <data name="NavigationCannotCreateType" xml:space="preserve">
    <value>The type of navigation property '{navigation}' on the entity type '{entityType}' is '{foundType}' for which it was not possible to create a concrete instance. Either initialize the property before use, add a public parameterless constructor to the type, or use a type which can be assigned a HashSet&lt;&gt; or List&lt;&gt;.</value>
  </data>
  <data name="KeyReadOnly" xml:space="preserve">
    <value>The property '{property}' on entity type '{entityType}' is part of a key and so cannot be modified or marked as modified. To change the principal of an existing entity with an identifying foreign key first delete the dependent and invoke 'SaveChanges' then associate the dependent with the new principal.</value>
  </data>
  <data name="PropertyReadOnlyAfterSave" xml:space="preserve">
    <value>The property '{property}' on entity type '{entityType}' is defined to be read-only after it has been saved, but its value has been modified or marked as modified.</value>
  </data>
  <data name="PropertyReadOnlyBeforeSave" xml:space="preserve">
    <value>The property '{property}' on entity type '{entityType}' is defined to be read-only before it is saved, but its value has been set to something other than a temporary or default value.</value>
  </data>
  <data name="KeyPropertyMustBeReadOnly" xml:space="preserve">
    <value>The property '{property}' on entity type '{entityType}' must be marked as read-only after it has been saved because it is part of a key. Key properties are always read-only once an entity has been saved for the first time.</value>
  </data>
  <data name="RelationshipConceptualNull" xml:space="preserve">
    <value>The association between entity types '{firstType}' and '{secondType}' has been severed but the relationship is either marked as 'Required' or is implicitly required because the foreign key is not nullable. If the dependent/child entity should be deleted when a required relationship is severed, then setup the relationship to use cascade deletes.  Consider using 'DbContextOptionsBuilder.EnableSensitiveDataLogging' to see the key values.</value>
  </data>
  <data name="PropertyConceptualNull" xml:space="preserve">
    <value>The property '{property}' on entity type '{entityType}' is marked as null, but this cannot be saved because the property is marked as required.  Consider using 'DbContextOptionsBuilder.EnableSensitiveDataLogging' to see the key values.</value>
  </data>
  <data name="DuplicateForeignKey" xml:space="preserve">
    <value>The foreign key {foreignKey} cannot be added to the entity type '{entityType}' because a foreign key on the same properties already exists on entity type '{duplicateEntityType}' and also targets the key {key} on '{principalType}'.</value>
  </data>
  <data name="DuplicateIndex" xml:space="preserve">
    <value>The index {index} cannot be added to the entity type '{entityType}' because an index on the same properties already exists on entity type '{duplicateEntityType}'.</value>
  </data>
  <data name="DuplicateKey" xml:space="preserve">
    <value>The key {key} cannot be added to the entity type '{entityType}' because a key on the same properties already exists on entity type '{duplicateEntityType}'.</value>
  </data>
  <data name="NavigationToShadowEntity" xml:space="preserve">
    <value>The navigation property '{navigation}' cannot be added to the entity type '{entityType}' because the target entity type '{targetType}' is defined in shadow state and navigations properties cannot point to shadow state entities.</value>
  </data>
  <data name="EntityTypeNotInRelationship" xml:space="preserve">
    <value>The specified entity type '{entityType}' is invalid. It should be either the dependent entity type '{dependentType}' or the principal entity type '{principalType}' or an entity type derived from one of them.</value>
  </data>
  <data name="DuplicateEntityType" xml:space="preserve">
    <value>The entity type '{entityType}' cannot be added to the model because an entity type with the same name already exists.</value>
  </data>
  <data name="DuplicateAnnotation" xml:space="preserve">
    <value>The annotation '{annotation}' cannot be added because an annotation with the same name already exists.</value>
  </data>
  <data name="AnnotationNotFound" xml:space="preserve">
    <value>The annotation '{annotation}' was not found. Ensure that the annotation has been added.</value>
  </data>
  <data name="IncludeBadNavigation" xml:space="preserve">
    <value>The property '{property}' is not a navigation property of entity type '{entityType}'. The 'Include(string)' method can only be used with a '.' separated list of navigation property names.</value>
  </data>
  <data name="LogCompilingQueryModel" xml:space="preserve">
    <value>Compiling query model: {newline}'{queryModel}'</value>
    <comment>Debug CoreEventId.QueryModelCompiling string string</comment>
  </data>
  <data name="LogOptimizedQueryModel" xml:space="preserve">
    <value>Optimized query model: {newline}'{queryModel}'</value>
    <comment>Debug CoreEventId.QueryModelOptimized string string</comment>
  </data>
  <data name="LogIncludingNavigation" xml:space="preserve">
    <value>Including navigation: '{navigation}'</value>
    <comment>Debug CoreEventId.NavigationIncluded string</comment>
  </data>
  <data name="LogQueryExecutionPlanned" xml:space="preserve">
    <value>{plan}</value>
    <comment>Debug CoreEventId.QueryExecutionPlanned string</comment>
  </data>
  <data name="CannotBeNullable" xml:space="preserve">
    <value>The property '{property}' on entity type '{entityType}' cannot be marked as nullable/optional because the type of the property is '{propertyType}' which is not a nullable type. Any property can be marked as non-nullable/required, but only properties of nullable types and which are not part of primary key can be marked as nullable/optional.</value>
  </data>
  <data name="KeyPropertyCannotBeNullable" xml:space="preserve">
    <value>The property '{property}' on entity type '{entityType}' cannot be marked as nullable/optional because it has been included in a key {key}.</value>
  </data>
  <data name="RecursiveOnModelCreating" xml:space="preserve">
    <value>An attempt was made to use the model while it was being created. A DbContext instance cannot be used inside OnModelCreating in any way that makes use of the model that is being created.</value>
  </data>
  <data name="RecursiveOnConfiguring" xml:space="preserve">
    <value>An attempt was made to use the context while it is being configured. A DbContext instance cannot be used inside OnConfiguring since it is still being configured at this point. This can happen if a second operation is started on this context before a previous operation completed. Any instance members are not guaranteed to be thread safe.</value>
  </data>
  <data name="EntityTypeInUseByReferencingForeignKey" xml:space="preserve">
    <value>The entity type '{entityType}' cannot be removed because it is being referenced by foreign key {foreignKey} on '{referencingEntityType}'. All referencing foreign keys must be removed or redefined before the entity type can be removed.</value>
  </data>
  <data name="ArgumentPropertyNull" xml:space="preserve">
    <value>The property '{property}' of the argument '{argument}' cannot be null.</value>
    <comment>// Issue#11266 This resource is being used by provider code. Do not break.</comment>
  </data>
  <data name="RelationshipCannotBeInverted" xml:space="preserve">
    <value>The principal and dependent ends of the relationship cannot be flipped once foreign key or principal key properties have been specified.</value>
  </data>
  <data name="InvalidEntityType" xml:space="preserve">
    <value>The entity type '{type}' provided for the argument '{argumentName}' must be a reference type.</value>
    <comment>// Issue#11266 This resource is being used by provider code. Do not break.</comment>
  </data>
  <data name="ReferencedShadowKey" xml:space="preserve">
    <value>The relationship from '{referencingEntityTypeOrNavigation}' to '{referencedEntityTypeOrNavigation}' with foreign key properties {foreignKeyPropertiesWithTypes} cannot target the primary key {primaryKeyPropertiesWithTypes} because it is not compatible. Configure a principal key or a set of compatible foreign key properties for this relationship.</value>
  </data>
  <data name="MutableKeyProperty" xml:space="preserve">
    <value>The property '{keyProperty}' cannot be configured as 'ValueGeneratedOnUpdate' or 'ValueGeneratedOnAddOrUpdate' because the key value cannot be changed after the entity has been added to the store.</value>
  </data>
  <data name="ExpressionParameterizationException" xml:space="preserve">
    <value>An exception was thrown while attempting to evaluate a LINQ query parameter expression. To show additional information call EnableSensitiveDataLogging() when overriding DbContext.OnConfiguring.</value>
  </data>
  <data name="InvalidValueGeneratorFactoryProperty" xml:space="preserve">
    <value>The '{factory}' cannot create a value generator for property '{property}' on entity type '{entityType}'. Only integer properties are supported.</value>
    <comment>// Issue#11266 This resource is being used by provider code. Do not break.</comment>
  </data>
  <data name="DerivedEntityTypeKey" xml:space="preserve">
    <value>A key cannot be configured on '{derivedType}' because it is a derived type. The key must be configured on the root type '{rootType}'. If you did not intend for '{rootType}' to be included in the model, ensure that it is not included in a DbSet property on your context, referenced in a configuration call to ModelBuilder, or referenced from a navigation property on a type that is included in the model.</value>
  </data>
  <data name="CircularInheritance" xml:space="preserve">
    <value>The entity type '{entityType}' cannot inherit from '{baseEntityType}' because '{baseEntityType}' is a descendant of '{entityType}'.</value>
  </data>
  <data name="DerivedEntityCannotHaveKeys" xml:space="preserve">
    <value>Unable to set a base type for entity type '{entityType}' because it has one or more keys defined.</value>
  </data>
  <data name="GraphDoesNotContainVertex" xml:space="preserve">
    <value>The edge cannot be added because the graph does not contain vertex '{vertex}'.</value>
  </data>
  <data name="CannotMaterializeAbstractType" xml:space="preserve">
    <value>Unable to create an instance of type entity type '{entityType}' because it is abstract. Either make it non-abstract or consider mapping at least one derived type.</value>
  </data>
  <data name="FindNotCompositeKey" xml:space="preserve">
    <value>Entity type '{entityType}' is defined with a single key property, but {valuesCount} values were passed to the 'DbSet.Find' method.</value>
  </data>
  <data name="FindValueCountMismatch" xml:space="preserve">
    <value>Entity type '{entityType}' is defined with a {propertiesCount}-part composite key, but {valuesCount} values were passed to the 'DbSet.Find' method.</value>
  </data>
  <data name="FindValueTypeMismatch" xml:space="preserve">
    <value>The key value at position {index} of the call to 'DbSet&lt;{entityType}&gt;.Find' was of type '{valueType}', which does not match the property type of '{propertyType}'.</value>
  </data>
  <data name="ForeignKeyReferencedEntityKeyMismatch" xml:space="preserve">
    <value>The provided principal entity key '{principalKey}' is not a key on the entity type '{principalEntityType}'.</value>
  </data>
  <data name="WrongGenericPropertyType" xml:space="preserve">
    <value>Property '{property}' on entity type '{entityType}' is of type '{actualType}' but the generic type provided is of type '{genericType}'.</value>
  </data>
  <data name="NonGenericOptions" xml:space="preserve">
    <value>The DbContextOptions passed to the {contextType} constructor must be a DbContextOptions&lt;{contextType}&gt;. When registering multiple DbContext types make sure that the constructor for each context type has a DbContextOptions&lt;TContext&gt; parameter rather than a non-generic DbContextOptions parameter.</value>
  </data>
  <data name="OptionsExtensionNotFound" xml:space="preserve">
    <value>Options extension of type '{optionsExtension}' not found.</value>
  </data>
  <data name="DuplicatePropertiesOnBase" xml:space="preserve">
    <value>The type '{entityType}' cannot have base type '{baseType}' because the properties '{derivedPropertyType}.{derivedProperty}' and '{basePropertyType}.{baseProperty}' are conflicting.</value>
  </data>
  <data name="CannotBeNullablePK" xml:space="preserve">
    <value>The property '{property}' on entity type '{entityType}' cannot be marked as nullable/optional because the property is a part of a key. Any property can be marked as non-nullable/required, but only properties of nullable types and which are not part of a key can be marked as nullable/optional.</value>
  </data>
  <data name="ForeignKeyCannotBeOptional" xml:space="preserve">
    <value>The foreign key {foreignKey} on entity type '{entityType}' cannot be marked as optional because it does not contain any property of a nullable type. Any foreign key can be marked as required, but only foreign keys with at least one property of a nullable type and which is not part of primary key can be marked as optional.</value>
  </data>
  <data name="ShadowEntity" xml:space="preserve">
    <value>Entity type '{entityType}' is in shadow-state. A valid model requires all entity types to have corresponding CLR type.</value>
  </data>
  <data name="CompositePKWithDataAnnotation" xml:space="preserve">
    <value>Entity type '{entityType}' has composite primary key defined with data annotations. To set composite primary key, use fluent API.</value>
  </data>
  <data name="DuplicateNavigationsOnBase" xml:space="preserve">
    <value>The type '{entityType}' cannot have base type '{baseType}' because both types include the navigations: {navigations}.</value>
  </data>
  <data name="EntityTypeModelMismatch" xml:space="preserve">
    <value>The entity types '{firstEntityType}' and '{secondEntityType}' do not belong to the same model.</value>
  </data>
  <data name="HiLoBadBlockSize" xml:space="preserve">
    <value>The block size used for Hi-Lo value generation must be positive. When the Hi-Lo generator is backed by a SQL sequence this means that the sequence increment must be positive.</value>
  </data>
  <data name="ValueGenWithConversion" xml:space="preserve">
    <value>Value generation is not supported for property '{entityType}.{property}' because it has a '{converter}' converter configured. Configure the property to not use value generation using 'ValueGenerated.Never' or 'DatabaseGeneratedOption.None' and specify explicit values instead.</value>
  </data>
  <data name="IntraHierarchicalAmbiguousTargetEntityType" xml:space="preserve">
    <value>The entity type related to '{entityType}' cannot be determined because the specified foreign key {foreignKey} references entity type '{principalEntityType}' that it is in the same hierarchy as the entity type that it is declared on '{dependentEntityType}'.</value>
  </data>
  <data name="NonClrBaseType" xml:space="preserve">
    <value>The entity type '{entityType}' cannot inherit from '{baseEntityType}' because '{baseEntityType}' is a shadow state entity type while '{entityType}' is not.</value>
  </data>
  <data name="NonShadowBaseType" xml:space="preserve">
    <value>The entity type '{entityType}' cannot inherit from '{baseEntityType}' because '{entityType}' is a shadow state entity type while '{baseEntityType}' is not.</value>
  </data>
  <data name="NotAssignableClrBaseType" xml:space="preserve">
    <value>The entity type '{entityType}' cannot inherit from '{baseEntityType}' because '{clrType}' is not a descendant of '{baseClrType}'.</value>
  </data>
  <data name="PropertyWrongEntityClrType" xml:space="preserve">
    <value>CLR property '{property}' cannot be added to entity type '{entityType}' because it is declared on the CLR type '{clrType}'.</value>
  </data>
  <data name="InvalidNavigationWithInverseProperty" xml:space="preserve">
    <value>The InversePropertyAttribute on property '{property}' on type '{entityType}' is not valid. The property '{referencedProperty}' is not a valid navigation property on the related type '{referencedEntityType}'. Ensure that the property exists and is a valid reference or collection navigation property.</value>
  </data>
  <data name="SelfReferencingNavigationWithInverseProperty" xml:space="preserve">
    <value>A relationship cannot be established from property '{property}' on type '{entityType}' to property '{referencedProperty}' on type '{referencedEntityType}'. Check the values in the InversePropertyAttribute to ensure relationship definitions are unique and reference from one navigation property to its corresponding inverse navigation property.</value>
  </data>
  <data name="DataBindingWithIListSource" xml:space="preserve">
    <value>Data binding directly to a store query is not supported. Instead populate a DbSet with data, for example by calling Load on the DbSet, and then bind to local data to avoid sending a query to the database each time the databound control iterates the data. For WPF bind to 'DbSet.Local.ToObservableCollection()'. For WinForms bind to 'DbSet.Local.ToBindingList()'. For ASP.NET WebForms bind to 'DbSet.ToList()' or use Model Binding.</value>
  </data>
  <data name="KeyAttributeOnDerivedEntity" xml:space="preserve">
    <value>The derived type '{derivedType}' cannot have KeyAttribute on property '{property}' since primary key can only be declared on the root type.</value>
  </data>
  <data name="InversePropertyMismatch" xml:space="preserve">
    <value>InversePropertyAttributes on navigation '{navigation}' in entity type '{entityType}' and on navigation '{referencedNavigation}' in entity type '{referencedEntityType}' are not pointing to each other.</value>
  </data>
  <data name="CompositeFkOnProperty" xml:space="preserve">
    <value>There are multiple properties pointing to navigation '{navigation}' in entity type '{entityType}'. To define composite foreign key using data annotations, use ForeignKeyAttribute on navigation.</value>
  </data>
  <data name="FkAttributeOnPropertyNavigationMismatch" xml:space="preserve">
    <value>The ForeignKeyAttributes on property '{property}' and navigation '{navigation}' in entity type '{entityType}' do not point at each other. The value of ForeignKeyAttribute on property should be navigation name and the value of ForeignKeyAttribute on navigation should be the foreign key property name.</value>
  </data>
  <data name="InvalidPropertyListOnNavigation" xml:space="preserve">
    <value>The property list specified using ForeignKeyAttribute on navigation '{navigation}' in entity type '{entityType}' is incorrect. The attribute value should be comma-separated list of property names.</value>
  </data>
  <data name="InvalidRelationshipUsingDataAnnotations" xml:space="preserve">
    <value>Invalid relationship has been specified using InversePropertyAttribute and ForeignKeyAttribute. The navigation '{navigation}' in entity type '{entityType}' and the navigation '{referencedNavigation}' in entity type '{referencedEntityType}' are related by InversePropertyAttribute but the ForeignKeyAttribute specified for both navigations have different values.</value>
  </data>
  <data name="ConflictingPropertyOrNavigation" xml:space="preserve">
    <value>The property or navigation '{member}' cannot be added to the entity type '{entityType}' because a property or navigation with the same name already exists on entity type '{conflictingEntityType}'.</value>
  </data>
  <data name="EntityTypeNotInRelationshipStrict" xml:space="preserve">
    <value>The specified entity type '{entityType}' is invalid. It should be either the dependent entity type '{dependentType}' or the principal entity type '{principalType}'.</value>
  </data>
  <data name="EntityTypeInUseByDerived" xml:space="preserve">
    <value>The entity type '{entityType}' cannot be removed because '{derivedEntityType}' is derived from it. All derived entity types must be removed or redefined before the entity type can be removed.</value>
  </data>
  <data name="NavigationNotAdded" xml:space="preserve">
    <value>Unable to determine the relationship represented by navigation property '{entityType}.{navigation}' of type '{propertyType}'. Either manually configure the relationship, or ignore this property using the '[NotMapped]' attribute or by using 'EntityTypeBuilder.Ignore' in 'OnModelCreating'.</value>
  </data>
  <data name="PropertyNotAdded" xml:space="preserve">
    <value>The property '{entityType}.{property}' could not be mapped, because it is of type '{propertyType}' which is not a supported primitive type or a valid entity type. Either explicitly map this property, or ignore it using the '[NotMapped]' attribute or by using 'EntityTypeBuilder.Ignore' in 'OnModelCreating'.</value>
  </data>
  <data name="PropertyNotMapped" xml:space="preserve">
    <value>The property '{entityType}.{property}' is of type '{propertyType}' which is not supported by current database provider. Either change the property CLR type or ignore the property using the '[NotMapped]' attribute or by using 'EntityTypeBuilder.Ignore' in 'OnModelCreating'.</value>
  </data>
  <data name="InterfacePropertyNotAdded" xml:space="preserve">
    <value>The property '{entityType}.{navigation}' is of an interface type ('{propertyType}'). If it is a navigation property manually configure the relationship for this property by casting it to a mapped entity type, otherwise ignore the property using the NotMappedAttribute or 'EntityTypeBuilder.Ignore' in 'OnModelCreating'.</value>
  </data>
  <data name="NavigationForWrongForeignKey" xml:space="preserve">
    <value>The navigation property '{navigation}' on entity type '{entityType}' cannot be associated with foreign key {targetFk} because it was created for foreign key {actualFk}.</value>
  </data>
  <data name="EntityTypeNotFound" xml:space="preserve">
    <value>The entity type '{entityType}' was not found. Ensure that the entity type has been added to the model.</value>
  </data>
  <data name="CustomMetadata" xml:space="preserve">
    <value>The extension method '{method}' is being used with a custom implementation of '{interfaceType}'. Use of custom implementations of the Entity Framework metadata interfaces is not supported. Consider deriving from '{concreteType}' instead. Please contact the Entity Framework team if you have a compelling case for a custom implementation of the metadata interfaces so that we can consider ways to achieve this.</value>
  </data>
  <data name="InvalidMemberInitBinding" xml:space="preserve">
    <value>Unhandled operation: MemberInitExpression binding is not a MemberAssignment</value>
  </data>
  <data name="InvalidKeyValue" xml:space="preserve">
    <value>Unable to track an entity of type '{entityType}' because primary key property '{keyProperty}' is null.</value>
  </data>
  <data name="InvalidAlternateKeyValue" xml:space="preserve">
    <value>Unable to track an entity of type '{entityType}' because alternate key property '{keyProperty}' is null. If the alternate key is not used in a relationship, then consider using a unique index instead. Unique indexes may contain nulls, while alternate keys must not.</value>
  </data>
  <data name="LogSensitiveDataLoggingEnabled" xml:space="preserve">
    <value>Sensitive data logging is enabled. Log entries and exception messages may include sensitive application data, this mode should only be enabled during development.</value>
    <comment>Warning CoreEventId.SensitiveDataLoggingEnabledWarning</comment>
  </data>
  <data name="ExpressionParameterizationExceptionSensitive" xml:space="preserve">
    <value>An exception was thrown while attempting to evaluate the LINQ query parameter expression '{expression}'.</value>
  </data>
  <data name="MultipleNavigationsSameFk" xml:space="preserve">
    <value>There are multiple navigations in entity type '{entityType}' which are pointing to same set of properties - '{propertyList}' using ForeignKeyAttribute.</value>
  </data>
  <data name="InconsistentInheritance" xml:space="preserve">
    <value>The entity type '{entityType}' should derive from '{baseEntityType}' to reflect the hierarchy of the corresponding CLR types.</value>
  </data>
  <data name="DependentEntityTypeNotInRelationship" xml:space="preserve">
    <value>You are configuring a relationship between '{dependentEntityType}' and '{principalEntityType}' but have specified a foreign key on '{entityType}'. The foreign key must be defined on a type that is part of the relationship.</value>
  </data>
  <data name="PrincipalEntityTypeNotInRelationship" xml:space="preserve">
    <value>You are configuring a relationship between '{dependentEntityType}' and '{principalEntityType}' but have specified a foreign key targeting '{entityType}'. The foreign key must be targeting a type that is part of the relationship.</value>
  </data>
  <data name="ForeignKeyPropertyInKey" xml:space="preserve">
    <value>The property '{property}' cannot be part of a foreign key on '{entityType}' because it has value generation enabled and is contained in the key {key} defined on a base entity type '{baseEntityType}'.</value>
  </data>
  <data name="KeyPropertyInForeignKey" xml:space="preserve">
    <value>The property '{property}' cannot be part of a key on '{entityType}' because it has value generation enabled and is contained in a foreign key defined on a derived entity type.</value>
  </data>
  <data name="NullableKey" xml:space="preserve">
    <value>A key on entity type '{entityType}' cannot contain the property '{property}' because it is nullable/optional. All properties on which a key is declared must be marked as non-nullable/required.</value>
  </data>
  <data name="ConcurrentMethodInvocation" xml:space="preserve">
    <value>A second operation started on this context before a previous operation completed. Any instance members are not guaranteed to be thread safe.</value>
  </data>
  <data name="EntityTypesNotInRelationship" xml:space="preserve">
    <value>The specified entity types '{invalidDependentType}' and '{invalidPrincipalType}' are invalid. They should be '{dependentType}' and '{principalType}' or entity types in the same hierarchy.</value>
  </data>
  <data name="InvalidSetType" xml:space="preserve">
    <value>Cannot create a DbSet for '{typeName}' because this type is not included in the model for the context.</value>
  </data>
  <data name="AmbiguousOneToOneRelationship" xml:space="preserve">
    <value>The child/dependent side could not be determined for the one-to-one relationship between '{dependentToPrincipalNavigationSpecification}' and '{principalToDependentNavigationSpecification}'. To identify the child/dependent side of the relationship, configure the foreign key property. If these navigations should not be part of the same relationship configure them without specifying the inverse. See http://go.microsoft.com/fwlink/?LinkId=724062 for more details.</value>
  </data>
  <data name="AmbiguousForeignKeyPropertyCandidates" xml:space="preserve">
    <value>Both relationships between '{firstDependentToPrincipalNavigationSpecification}' and '{firstPrincipalToDependentNavigationSpecification}' and between '{secondDependentToPrincipalNavigationSpecification}' and '{secondPrincipalToDependentNavigationSpecification}' could use {foreignKeyProperties} as the foreign key. To resolve this configure the foreign key properties explicitly on at least one of the relationships.</value>
  </data>
  <data name="InvalidIncludeLambdaExpression" xml:space="preserve">
    <value>The {methodName} property lambda expression '{includeLambdaExpression}' is invalid. The expression should represent a property access: 't =&gt; t.MyProperty'. To target navigations declared on derived types, specify an explicitly typed lambda parameter of the target type, E.g. '(Derived d) =&gt; d.MyProperty'. For more information on including related data, see http://go.microsoft.com/fwlink/?LinkID=746393.</value>
  </data>
  <data name="AbstractLeafEntityType" xml:space="preserve">
    <value>The corresponding CLR type for entity type '{entityType}' is not instantiable and there is no derived entity type in the model that corresponds to a concrete CLR type.</value>
  </data>
  <data name="NoPropertyType" xml:space="preserve">
    <value>The property '{property}' cannot be added to the type '{entityType}' because there was no property type specified and there is no corresponding CLR property or field. To add a shadow state property the property type must be specified.</value>
  </data>
  <data name="TempValue" xml:space="preserve">
    <value>The property '{property}' on entity type '{entityType}' has a temporary value. Either set a permanent value explicitly or ensure that the database is configured to generate values for this property.</value>
  </data>
  <data name="DatabaseGeneratedNull" xml:space="preserve">
    <value>The database generated a null value for non-nullable property '{property}' of entity type '{entityType}'. Ensure value generation configuration in the database matches the configuration in the model.</value>
  </data>
  <data name="NoParameterlessConstructor" xml:space="preserve">
    <value>A parameterless constructor was not found on entity type '{entityType}'. In order to create an instance of '{entityType}' EF requires that a parameterless constructor be declared.</value>
  </data>
  <data name="LogIgnoredInclude" xml:space="preserve">
    <value>The Include operation for navigation '{include}' is unnecessary and was ignored because the navigation is not reachable in the final query results. See https://go.microsoft.com/fwlink/?linkid=850303 for more information.</value>
    <comment>Warning CoreEventId.IncludeIgnoredWarning string</comment>
  </data>
  <data name="ConflictingRelationshipNavigation" xml:space="preserve">
    <value>Cannot create a relationship between '{newPrincipalEntityType}.{newPrincipalNavigation}' and '{newDependentEntityType}.{newDependentNavigation}', because there already is a relationship between '{existingPrincipalEntityType}.{existingPrincipalNavigation}' and '{existingDependentEntityType}.{existingDependentNavigation}'. Navigation properties can only participate in a single relationship.</value>
  </data>
  <data name="WarningAsErrorTemplate" xml:space="preserve">
    <value>Error generated for warning '{eventName}: {message}'. This exception can be suppressed or logged by passing event ID '{eventId}' to the 'ConfigureWarnings' method in 'DbContext.OnConfiguring' or 'AddDbContext'.</value>
  </data>
  <data name="ContextDisposed" xml:space="preserve">
    <value>Cannot access a disposed object. A common cause of this error is disposing a context that was resolved from dependency injection and then later trying to use the same context instance elsewhere in your application. This may occur if you are calling Dispose() on the context, or wrapping the context in a using statement. If you are using dependency injection, you should let the dependency injection container take care of disposing context instances.</value>
  </data>
  <data name="NoProviderConfiguredFailedToResolveService" xml:space="preserve">
    <value>Unable to resolve service for type '{service}'. This is often because no database provider has been configured for this DbContext. A provider can be configured by overriding the DbContext.OnConfiguring method or by using AddDbContext on the application service provider. If AddDbContext is used, then also ensure that your DbContext type accepts a DbContextOptions&lt;TContext&gt; object in its constructor and passes it to the base constructor for DbContext.</value>
  </data>
  <data name="ErrorMaterializingProperty" xml:space="preserve">
    <value>An exception occurred while reading a database value for property '{entityType}.{property}'. See the inner exception for more information.</value>
  </data>
  <data name="ErrorMaterializingPropertyInvalidCast" xml:space="preserve">
    <value>An exception occurred while reading a database value for property '{entityType}.{property}'. The expected type was '{expectedType}' but the actual value was of type '{actualType}'.</value>
  </data>
  <data name="ErrorMaterializingPropertyNullReference" xml:space="preserve">
    <value>An exception occurred while reading a database value for property '{entityType}.{property}'. The expected type was '{expectedType}' but the actual value was null.</value>
  </data>
  <data name="ErrorMaterializingValue" xml:space="preserve">
    <value>An exception occurred while reading a database value. See the inner exception for more information.</value>
  </data>
  <data name="ErrorMaterializingValueInvalidCast" xml:space="preserve">
    <value>An exception occurred while reading a database value. The expected type was '{expectedType}' but the actual value was of type '{actualType}'.</value>
  </data>
  <data name="ErrorMaterializingValueNullReference" xml:space="preserve">
    <value>An exception occurred while reading a database value. The expected type was '{expectedType}' but the actual value was null.</value>
  </data>
  <data name="InheritedPropertyCannotBeIgnored" xml:space="preserve">
    <value>The property '{property}' cannot be ignored on entity type '{entityType}', because it's declared on the base entity type '{baseEntityType}'. To exclude this property from your model, use NotMappedAttribute or Ignore method on the base type.</value>
  </data>
  <data name="RetryLimitExceeded" xml:space="preserve">
    <value>Maximum number of retries ({retryLimit}) exceeded while executing database operations with '{strategy}'. See inner exception for the most recent failure.</value>
  </data>
  <data name="ExecutionStrategyExistingTransaction" xml:space="preserve">
    <value>The configured execution strategy '{strategy}' does not support user initiated transactions. Use the execution strategy returned by '{getExecutionStrategyMethod}' to execute all the operations in the transaction as a retriable unit.</value>
  </data>
  <data name="PropertyCalledOnNavigation" xml:space="preserve">
    <value>'{property}' cannot be used as a property on entity type '{entityType}' because it is configured as a navigation.</value>
  </data>
  <data name="LogRowLimitingOperationWithoutOrderBy" xml:space="preserve">
    <value>Query: '{queryModel}' uses a row limiting operation (Skip/Take) without OrderBy which may lead to unpredictable results.</value>
    <comment>Warning CoreEventId.RowLimitingOperationWithoutOrderByWarning string</comment>
  </data>
  <data name="PropertyInUseForeignKey" xml:space="preserve">
    <value>The property '{property}' cannot be removed from entity type '{entityType}' because it is being used in the foreign key {foreignKey} on '{foreignKeyType}'. All containing foreign keys must be removed or redefined before the property can be removed.</value>
  </data>
  <data name="PropertyInUseIndex" xml:space="preserve">
    <value>The property '{property}' cannot be removed from entity type '{entityType}' because it is being used in the index {index} on '{indexType}'. All containing indexes must be removed or redefined before the property can be removed.</value>
  </data>
  <data name="LogFirstWithoutOrderByAndFilter" xml:space="preserve">
    <value>Query: '{queryModel}' uses First/FirstOrDefault/Last/LastOrDefault operation without OrderBy and filter which may lead to unpredictable results.</value>
    <comment>Warning CoreEventId.FirstWithoutOrderByAndFilterWarning string</comment>
  </data>
  <data name="InvalidPoolSize" xml:space="preserve">
    <value>The specified poolSize must be greater than 0.</value>
  </data>
  <data name="PoolingContextCtorError" xml:space="preserve">
    <value>The DbContext of type '{contextType}' cannot be pooled because it does not have a single public constructor accepting a single parameter of type DbContextOptions.</value>
  </data>
  <data name="PoolingOptionsModified" xml:space="preserve">
    <value>OnConfiguring cannot be used to modify DbContextOptions when DbContext pooling is enabled.</value>
  </data>
  <data name="ForeignKeySelfReferencingDependentEntityType" xml:space="preserve">
    <value>The foreign keys on entity type '{dependentType}' cannot target the same entity type because it is a weak entity type.</value>
  </data>
  <data name="EntityTypeInUseByForeignKey" xml:space="preserve">
    <value>The entity type '{entityType}' cannot be removed because it is referencing '{referencedEntityType}' by foreign key {foreignKey}. All foreign keys must be removed before the entity type can be removed.</value>
  </data>
  <data name="ClashingWeakEntityType" xml:space="preserve">
    <value>The entity type '{entityType}' cannot be added to the model because a weak entity type with the same name already exists.</value>
  </data>
  <data name="ClashingNonWeakEntityType" xml:space="preserve">
    <value>The weak entity type '{entityType}' cannot be added to the model because an entity type with the same name already exists.</value>
  </data>
  <data name="WeakBaseType" xml:space="preserve">
    <value>The type '{entityType}' cannot have weak entity type '{baseType}' as the base type.</value>
  </data>
  <data name="WeakDerivedType" xml:space="preserve">
    <value>The weak entity type '{entityType}' cannot have a base type.</value>
  </data>
  <data name="DuplicatePropertyInList" xml:space="preserve">
    <value>The property list {propertyList} cannot be used, because it contains a duplicate - '{property}'.</value>
  </data>
  <data name="ConventionsInfiniteLoop" xml:space="preserve">
    <value>The convention invocations have reached the recursion limit. This is likely an issue in EF Core, please report it.</value>
  </data>
  <data name="NoDefiningNavigation" xml:space="preserve">
    <value>The navigation '{navigation}' used to define the entity type '{entityType}' is not present on '{definingEntityType}'.</value>
  </data>
  <data name="MultipleOwnerships" xml:space="preserve">
    <value>The entity type '{entityType}' is the target of multiple ownership relationships.</value>
  </data>
  <data name="NonDefiningOwnership" xml:space="preserve">
    <value>The ownership by '{ownershipNavigation}' should use defining navigation '{definingNavigation}' for the owned type '{entityType}'</value>
  </data>
  <data name="InconsistentOwnership" xml:space="preserve">
    <value>The entity type '{ownedEntityType}' is configured as owned, but the entity type '{nonOwnedEntityType}' is not. All entity types sharing a CLR type must be configured as owned.</value>
  </data>
  <data name="InverseToOwnedType" xml:space="preserve">
    <value>The navigation '{principalEntityType}.{navigation}' is not supported because it is pointing to an owned entity type '{ownedType}'. Only the ownership navigation from the entity type '{ownerType}' can point to the owned entity type.</value>
  </data>
  <data name="PrincipalOwnedType" xml:space="preserve">
    <value>The relationship from '{referencingEntityTypeOrNavigation}' to '{referencedEntityTypeOrNavigation}' is not supported because the owned entity type '{ownedType}' cannot be on the principal side of a non-ownership relationship.</value>
  </data>
  <data name="AmbiguousDependentEntity" xml:space="preserve">
    <value>The entity type '{entityType}' has a defining navigation and the supplied entity is currently referenced from several owner entities. To access the entry for a particular reference call '{targetEntryCall}' on the owner entry.</value>
  </data>
  <data name="UntrackedDependentEntity" xml:space="preserve">
    <value>The entity type '{entityType}' has a defining navigation and the supplied entity is currently not being tracked. To start tracking this entity call '{targetEntryCall}' on the owner entry.</value>
  </data>
  <data name="BadFilterExpression" xml:space="preserve">
    <value>The filter expression '{filter}' specified for entity type '{entityType}' is invalid. The expression must accept a single parameter of type '{clrType}', return bool, and may not contain references to navigation properties.</value>
  </data>
  <data name="BadFilterDerivedType" xml:space="preserve">
    <value>The filter expression '{filter}' cannot be specified for entity type '{entityType}'. A filter may only be applied to the root entity type in a hierarchy.</value>
  </data>
  <data name="ConverterPropertyMismatch" xml:space="preserve">
    <value>Converter for model type '{converterType}' cannot be used for '{entityType}.{propertyName}' because its type is '{propertyType}'.</value>
  </data>
  <data name="ComparerPropertyMismatch" xml:space="preserve">
    <value>Comparer for type '{type}' cannot be used for '{entityType}.{propertyName}' because its type is '{propertyType}'.</value>
  </data>
  <data name="IncludeNotSpecifiedDirectlyOnEntityType" xml:space="preserve">
    <value>The Include operation '{include}' is not supported. '{invalidNavigation}' must be a navigation property defined on an entity type.</value>
  </data>
  <data name="LogPossibleUnintendedCollectionNavigationNullComparison" xml:space="preserve">
    <value>Collection navigations are only considered null if their parent entity is null. Use '.Any()' to check whether collection navigation '{navigationPath}' is empty.</value>
    <comment>Warning CoreEventId.PossibleUnintendedCollectionNavigationNullComparisonWarning string</comment>
  </data>
  <data name="LogPossibleUnintendedReferenceComparison" xml:space="preserve">
    <value>Possible unintended reference comparison between '{left}' and '{right}'.</value>
    <comment>Warning CoreEventId.PossibleUnintendedReferenceComparisonWarning object object</comment>
  </data>
  <data name="LogDuplicateDependentEntityTypeInstance" xml:space="preserve">
    <value>The same entity is being tracked as different weak entity types '{dependent1}' and '{dependent2}'. If a property value changes it will result in two store changes, which might not be the desired outcome.</value>
    <comment>Warning CoreEventId.DuplicateDependentEntityTypeInstanceWarning string string</comment>
  </data>
  <data name="IdentityConflictOwned" xml:space="preserve">
    <value>The instance of entity type '{entityType}' cannot be tracked because another instance with the same key value for {keyProperties} is already being tracked. When replacing owned entities modify the properties without changing the instance or detach the previous owned entity entry first. Consider using 'DbContextOptionsBuilder.EnableSensitiveDataLogging' to see the conflicting key values.</value>
  </data>
  <data name="IdentityConflictOwnedSensitive" xml:space="preserve">
    <value>The instance of entity type '{entityType}' cannot be tracked because another instance with the key value '{keyValue}' is already being tracked. When replacing owned entities modify the properties without changing the instance or detach the previous owned entity entry first.</value>
  </data>
  <data name="ConvertersCannotBeComposed" xml:space="preserve">
    <value>Cannot compose converter from '{typeOneIn}' to '{typeOneOut}' with converter from '{typeTwoIn}' to '{typeTwoOut}' because the output type of the first converter is different from the input type of the second converter.</value>
  </data>
  <data name="ConverterCloneNotImplemented" xml:space="preserve">
    <value>The '{mapping}' does not support value conversions. Support for value conversions typically requires changes in the database provider.</value>
  </data>
  <data name="ConverterBadType" xml:space="preserve">
    <value>The value converter '{converter}' cannot be used with type '{type}'. This converter can only be used with {allowed}.</value>
  </data>
  <data name="SeedDatumDuplicate" xml:space="preserve">
    <value>The seed entity for entity type '{entityType}' cannot be added because another seed entity with the same key value for {keyProperties} has already been added. Consider using 'DbContextOptionsBuilder.EnableSensitiveDataLogging' to see the conflicting key values.</value>
  </data>
  <data name="SeedDatumDuplicateSensitive" xml:space="preserve">
    <value>The seed entity for entity type '{entityType}' cannot be added because another seed entity with the key value '{keyValue}' has already been added.</value>
  </data>
  <data name="SeedDatumIncompatibleValue" xml:space="preserve">
    <value>The seed entity for entity type '{entityType}' cannot be added because the value provided for the property '{property}' is not of the type '{type}'. Consider using 'DbContextOptionsBuilder.EnableSensitiveDataLogging' to see the involved property values.</value>
  </data>
  <data name="SeedDatumIncompatibleValueSensitive" xml:space="preserve">
    <value>The seed entity for entity type '{entityType}' cannot be added because the value '{value}' provided for the property '{property}' is not of the type '{type}'.</value>
  </data>
  <data name="SeedDatumMissingValue" xml:space="preserve">
    <value>The seed entity for entity type '{entityType}' cannot be added because there was no value provided for the required property '{property}'.</value>
  </data>
  <data name="SeedDatumDefaultValue" xml:space="preserve">
    <value>The seed entity for entity type '{entityType}' cannot be added because a default value was provided for the required property '{property}'. Please provide a value different from '{defaultValue}'.</value>
  </data>
  <data name="SeedDatumSignedNumericValue" xml:space="preserve">
    <value>The seed entity for entity type '{entityType}' cannot be added because a non-zero value is required for property '{property}'. Consider providing a negative value to avoid collisions with non-seed data.</value>
  </data>
  <data name="SeedDatumNavigation" xml:space="preserve">
    <value>The seed entity for entity type '{entityType}' cannot be added because it has the navigation '{navigation}' set. To seed relationships you need to add the related entity seed to '{relatedEntityType}' and specify the foreign key values {foreignKeyProperties}. Consider using 'DbContextOptionsBuilder.EnableSensitiveDataLogging' to see the involved property values.</value>
  </data>
  <data name="SeedDatumNavigationSensitive" xml:space="preserve">
    <value>The seed entity for entity type '{entityType}' with the key value '{keyValue}' cannot be added because it has the navigation '{navigation}' set. To seed relationships you need to add the related entity seed to '{relatedEntityType}' and specify the foreign key values {foreignKeyProperties}.</value>
  </data>
  <data name="SeedDatumDerivedType" xml:space="preserve">
    <value>The seed entity for entity type '{entityType}' cannot be added because the value provided is of a derived type '{derivedType}'. Add the derived seed entities to the corresponding entity type.</value>
  </data>
  <data name="ConstructorNotFound" xml:space="preserve">
    <value>No suitable constructor found for entity type '{entityType}'. The following constructors had parameters that could not be bound to properties of the entity type: {constructors}.</value>
  </data>
  <data name="ConstructorConflict" xml:space="preserve">
    <value>Two constructors were found with the same number of parameters that could both be used by Entity Framework. The constructor to use must be configured explicitly. The two constructors are '{firstConstructor}' and '{secondConstructor}'.</value>
  </data>
  <data name="ClashingNonOwnedEntityType" xml:space="preserve">
    <value>The type '{entityType}' cannot be marked as owned because a non-owned entity type with the same name already exists.</value>
  </data>
  <data name="TransactionsNotSupported" xml:space="preserve">
    <value>Current provider doesn't support System.Transaction.</value>
  </data>
  <data name="LogShadowPropertyCreated" xml:space="preserve">
    <value>The property '{property}' on entity type '{entityType}' was created in shadow state because there are no eligible CLR members with a matching name.</value>
    <comment>Debug CoreEventId.ShadowPropertyCreated string string</comment>
  </data>
  <data name="LogExecutionStrategyRetrying" xml:space="preserve">
    <value>A transient exception has been encountered during execution and the operation will be retried after {delay}ms.{newline}{error}</value>
    <comment>Information CoreEventId.ExecutionStrategyRetrying int string Exception</comment>
  </data>
  <data name="LogNavigationLazyLoading" xml:space="preserve">
    <value>Navigation property '{navigation}' of entity type '{entityType}' is being lazy-loaded.</value>
    <comment>Debug CoreEventId.NavigationLazyLoading string string</comment>
  </data>
  <data name="LogLazyLoadOnDisposedContext" xml:space="preserve">
    <value>An attempt was made to lazy-load navigation property '{navigation}' on entity type '{entityType}' after the associated DbContext was disposed.</value>
    <comment>Warning CoreEventId.LazyLoadOnDisposedContextWarning string string</comment>
  </data>
  <data name="LogDetachedLazyLoading" xml:space="preserve">
    <value>An attempt was made to lazy-load navigation property '{navigation}' on detached entity of type '{entityType}'. Lazy-loading is not supported for detached entities or entities that are loaded with 'AsNoTracking()'.</value>
    <comment>Warning CoreEventId.DetachedLazyLoadingWarning string string</comment>
  </data>
  <data name="InvalidSetTypeQuery" xml:space="preserve">
    <value>Cannot create a DbSet for '{typeName}' because it is a query type. Use the DbContext.Query method to create a DbQuery instead.</value>
  </data>
  <data name="InvalidSetTypeEntity" xml:space="preserve">
    <value>Cannot create a DbQuery for '{typeName}' because it is not a query type. Use the DbContext.Set method to create a DbSet instead.</value>
  </data>
  <data name="QueryTypeCannotBePrincipal" xml:space="preserve">
    <value>Unable to create a foreign key with the query type '{queryType}' as the principal type. Only entity types are allowed as foreign key principal types.</value>
  </data>
  <data name="QueryTypeNotValid" xml:space="preserve">
    <value>Unable to track an instance of type '{type}' because it is a query type. Only entity types may be tracked.</value>
  </data>
  <data name="ErrorMixedQueryEntityTypeInheritance" xml:space="preserve">
    <value>Cannot set '{baseType}' as the base type of '{derivedType}'. Inheritance hierarchies cannot contain a mix of entity types and query types.</value>
  </data>
  <data name="CannotAccessEntityAsQuery" xml:space="preserve">
    <value>The query type '{queryType}' cannot be added to the model because an entity type with the same name already exists.</value>
  </data>
  <data name="CannotAccessQueryAsEntity" xml:space="preserve">
    <value>The entity type '{entityType}' cannot be added to the model because a query type with the same name already exists.</value>
  </data>
  <data name="ErrorNavCannotTargetQueryType" xml:space="preserve">
    <value>Cannot create a navigation targeting type '{type}' because it is a query type. Only entity types can be used as navigation target types.</value>
  </data>
  <data name="LogRedundantIndexRemoved" xml:space="preserve">
    <value>The index {redundantIndex} was not created as the properties are already covered by the index {otherIndex}.</value>
    <comment>Debug CoreEventId.RedundantIndexRemoved string string</comment>
  </data>
  <data name="LogIncompatibleMatchingForeignKeyProperties" xml:space="preserve">
    <value>The foreign key properties haven't been configured by convention because the best match {foreignKey} are incompatible with the current principal key {principalKey}. This message can be disregarded if explicit configuration has been specified.</value>
    <comment>Debug CoreEventId.IncompatibleMatchingForeignKeyProperties string string</comment>
  </data>
  <data name="LogRequiredAttributeOnDependent" xml:space="preserve">
    <value>The navigation property '{navigation}' has a RequiredAttribute causing the entity type '{entityType}' to be configured as the dependent side in the corresponding relationship.</value>
    <comment>Debug CoreEventId.RequiredAttributeOnDependent string string</comment>
  </data>
  <data name="LogRequiredAttributeOnBothNavigations" xml:space="preserve">
    <value>The RequiredAttribute on '{principalEntityType}.{principalNavigation}' was ignored because there is also a RequiredAttribute on '{dependentEntityType}.{dependentNavigation}'. RequiredAttribute should only be specified on the dependent side of the relationship.</value>
    <comment>Debug CoreEventId.RequiredAttributeOnBothNavigations string string string string</comment>
  </data>
  <data name="LogForeignKeyAttributesOnBothNavigations" xml:space="preserve">
    <value>Navigations '{dependentEntityType}.{dependentNavigation}' and '{principalEntityType}.{principalNavigation}' were separated into two relationships as ForeignKeyAttribute was specified on navigations on both sides.</value>
    <comment>Warning CoreEventId.ForeignKeyAttributesOnBothNavigationsWarning string string string string</comment>
  </data>
  <data name="LogForeignKeyAttributesOnBothProperties" xml:space="preserve">
    <value>Navigations '{dependentEntityType}.{dependentNavigation}' and '{principalEntityType}.{principalNavigation}' were separated into two relationships as ForeignKeyAttribute was specified on properties '{dependentProperty}' and '{principalProperty}' on both sides.</value>
    <comment>Warning CoreEventId.ForeignKeyAttributesOnBothPropertiesWarning string string string string string string</comment>
  </data>
  <data name="LogConflictingForeignKeyAttributesOnNavigationAndProperty" xml:space="preserve">
    <value>The relationship was separated into two relationships because ForeignKeyAttribute specified on the navigation '{navigationEntityType}.{navigation}' doesn't match the ForeignKeyAttribute specified on the property '{propertyEntityType}.{property}'.</value>
    <comment>Warning CoreEventId.ConflictingForeignKeyAttributesOnNavigationAndPropertyWarning string string string string</comment>
  </data>
  <data name="LogMultipleInversePropertiesSameTarget" xml:space="preserve">
    <value>There are multiple navigations ({navigations}) configured with InversePropertyAttribute that point to the same inverse navigation '{inverseNavigation}'.</value>
    <comment>Warning CoreEventId.MultipleInversePropertiesSameTargetWarning string string</comment>
  </data>
  <data name="LogConflictingShadowForeignKeys" xml:space="preserve">
    <value>There are multiple relationships between '{dependentEntityType}' and '{principalEntityType}' without configured foreign key properties causing EF to create shadow properties on '{dependentType}' with names dependent on the discovery order.</value>
    <comment>Warning CoreEventId.ConflictingShadowForeignKeysWarning string string string</comment>
  </data>
  <data name="LogMultipleNavigationProperties" xml:space="preserve">
    <value>No relationship from '{firstEntityType}' to '{secondEntityType}' has been configured by convention because there are multiple properties on one entity type {navigationProperties} that could be matched with the properties on the other entity type {inverseNavigations}. This message can be disregarded if explicit configuration has been specified.</value>
    <comment>Debug CoreEventId.MultipleNavigationProperties string string string string</comment>
  </data>
  <data name="LogMultiplePrimaryKeyCandidates" xml:space="preserve">
    <value>Primary key hasn't been configured by convention as both properties '{firstProperty}' and '{secondProperty}' could be used as the primary key for the entity type '{entityType}'. This message can be disregarded if explicit configuration has been specified.</value>
    <comment>Debug CoreEventId.MultiplePrimaryKeyCandidates string string string</comment>
  </data>
  <data name="OwnedDerivedType" xml:space="preserve">
    <value>The owned entity type '{entityType}' cannot have a base type.</value>
  </data>
  <data name="InvalidSetTypeWeak" xml:space="preserve">
    <value>Cannot create a DbSet for '{typeName}' because it is mapped to multiple entity types and should they should be accessed through the defining entities.</value>
  </data>
  <data name="LogNonDefiningInverseNavigation" xml:space="preserve">
    <value>The navigation '{targetEntityType}.{inverseNavigation}' cannot be used as the inverse of '{weakEntityType}.{navigation}' because it's not the defining navigation '{definingNavigation}'</value>
    <comment>Warning CoreEventId.NonDefiningInverseNavigationWarning string string string string string</comment>
  </data>
  <data name="LogNonOwnershipInverseNavigation" xml:space="preserve">
    <value>The navigation '{targetEntityType}.{inverseNavigation}' cannot be used as the inverse of '{ownedEntityType}.{navigation}' because it's not the ownership navigation '{ownershipNavigation}'</value>
    <comment>Warning CoreEventId.NonOwnershipInverseNavigationWarning string string string string string</comment>
  </data>
  <data name="PropertyConceptualNullSensitive" xml:space="preserve">
    <value>The property '{property}'  is marked as null on entity '{entityType}' with the key value '{keyValue}', but this cannot be saved because the property is marked as required.</value>
  </data>
  <data name="RelationshipConceptualNullSensitive" xml:space="preserve">
    <value>The association between entities '{firstType}' and '{secondType}' with the key value '{secondKeyValue}' has been severed but the relationship is either marked as 'Required' or is implicitly required because the foreign key is not nullable. If the dependent/child entity should be deleted when a required relationship is severed, then setup the relationship to use cascade deletes.</value>
  </data>
  <data name="IncompatiblePrincipalEntry" xml:space="preserve">
    <value>The foreign key {foreignKey} set on '{dependentEntityType}' matches an entity of type '{foundPrincipalEntityType}', however the principal entity type should be assignable to '{principalEntityType}'. Consider using 'DbContextOptionsBuilder.EnableSensitiveDataLogging' to see the key values.</value>
  </data>
  <data name="IncompatiblePrincipalEntrySensitive" xml:space="preserve">
    <value>The foreign key '{foreignKeyValues}' set on '{dependentEntityType}' with the key value '{keyValue}' matches an entity of type '{foundPrincipalEntityType}', however the principal entity type should be assignable to '{principalEntityType}'.</value>
  </data>
  <data name="IdentifyingRelationshipCycle" xml:space="preserve">
    <value>The entity type '{entityType}' is part of a relationship cycle involving its primary key.</value>
  </data>
  <data name="AmbiguousServiceProperty" xml:space="preserve">
    <value>The service property '{property}' of type '{serviceType}' cannot be added to the entity type '{entityType}' because there is another property of the same type. Ignore one of the properties using the NotMappedAttribute or 'EntityTypeBuilder.Ignore' in 'OnModelCreating'.</value>
  </data>
  <data name="ErrorInvalidQueryable" xml:space="preserve">
    <value>Cannot use multiple DbContext instances within a single query execution. Ensure the query uses a single context instance.</value>
  </data>
  <data name="DerivedQueryTypeDefiningQuery" xml:space="preserve">
    <value>The query type '{queryType}' cannot have a defining query because it is derived from '{baseType}'. Only base query types can have a defining query.</value>
  </data>
  <data name="OwnerlessOwnedType" xml:space="preserve">
    <value>The owned entity type '{ownedType}' requires to be referenced from another entity type via a navigation. Add a navigation to an entity type that points at '{ownedType}'.</value>
  </data>
  <data name="DuplicateQueryType" xml:space="preserve">
    <value>The query type '{queryType}' cannot be added to the model because a query type with the same name already exists.</value>
  </data>
  <data name="LogOptimisticConcurrencyException" xml:space="preserve">
    <value>{error}</value>
    <comment>Debug CoreEventId.OptimisticConcurrencyException Exception</comment>
  </data>
  <data name="AmbiguousOwnedNavigation" xml:space="preserve">
    <value>Unable to determine the owner for the relationship between '{entityType}' and '{otherEntityType}' as both types have been marked as owned. Either manually configure the ownership, or ignore the corresponding navigations using the '[NotMapped]' attribute or by using 'EntityTypeBuilder.Ignore' in 'OnModelCreating'.</value>
  </data>
  <data name="FkAttributeOnNonUniquePrincipal" xml:space="preserve">
    <value>The ForeignKeyAttribute for the navigation '{navigation}' cannot be specified on the entity type '{principalType}' since it represents a one-to-many relationship. Move the ForeignKeyAttribute to a property on '{dependentType}'.</value>
  </data>
<<<<<<< HEAD
  <data name="NoIndexer" xml:space="preserve">
    <value>Property '{property}' on entity type '{entity}' was created as an indexed property. But there is no public indexer on '{entity}' taking a single argument of type 'string' and returning type 'object'.</value>
=======
  <data name="ConstructorBindingFailed" xml:space="preserve">
    <value>cannot bind '{failedBinds}' in '{parameters}'</value>
>>>>>>> d5782174
  </data>
</root><|MERGE_RESOLUTION|>--- conflicted
+++ resolved
@@ -1122,12 +1122,10 @@
   <data name="FkAttributeOnNonUniquePrincipal" xml:space="preserve">
     <value>The ForeignKeyAttribute for the navigation '{navigation}' cannot be specified on the entity type '{principalType}' since it represents a one-to-many relationship. Move the ForeignKeyAttribute to a property on '{dependentType}'.</value>
   </data>
-<<<<<<< HEAD
   <data name="NoIndexer" xml:space="preserve">
     <value>Property '{property}' on entity type '{entity}' was created as an indexed property. But there is no public indexer on '{entity}' taking a single argument of type 'string' and returning type 'object'.</value>
-=======
+  </data>
   <data name="ConstructorBindingFailed" xml:space="preserve">
     <value>cannot bind '{failedBinds}' in '{parameters}'</value>
->>>>>>> d5782174
   </data>
 </root>